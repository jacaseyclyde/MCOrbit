#!/usr/bin/env python3
# -*- coding: utf-8 -*-

# Implementation of MCMC analysis.
# Copyright (C) 2017-2019  J. Andrew Casey-Clyde
#
# This program is free software: you can redistribute it and/or modify
# it under the terms of the GNU General Public License as published by
# the Free Software Foundation, either version 3 of the License, or
# (at your option) any later version.
#
# This program is distributed in the hope that it will be useful,
# but WITHOUT ANY WARRANTY; without even the implied warranty of
# MERCHANTABILITY or FITNESS FOR A PARTICULAR PURPOSE.  See the
# GNU General Public License for more details.
#
# You should have received a copy of the GNU General Public License
# along with this program.  If not, see <http://www.gnu.org/licenses/>.

"""Performs MCMC analysis.

Module that defines most of the MCMC code. Primarily implements methods
from [1]_emcee.

References
----------
.. [1] Foreman-Mackey, D., Hogg, D., Lang, D. and Goodman, J., "emcee:
    The MCMC Hammer" Publications of the Astronomical Society of the
    Pacific, vol. 125, pp. 306, 2013.

"""
import sys

import numpy as np
import emcee
from emcee.autocorr import AutocorrError


def fit_orbits(pool, lnlike, data, pspace, nwalkers=500, nmax=10000, burn=1000,
               reset=True, mpi=False):
    """Uses MCMC to explore the parameter space specified by `priors`.

    Uses MCMC to fit orbits to the given `data`, exploring the parameter space
    specified by `priors`.

    Parameters
    ----------
    data : :obj:`numpy.ndarray`
        An array of ppv datapoints. See the returns of :func:`ppv_pts` for more
        details on the formatting of this array
    pspace : :obj:`numpy.ndarray`
        A numpy array specifying the bounds of the parameter space. This should
        have the form::

            np.array([
                      [aop_min, aop_max],
                      [loan_min, loan_max],
                      [inc_min, inc_max],
                      [r_per_min, r_per_max],
                      [r_ap_min, r_ap_max]
                     ])

        where aop, loan, inc, r_per and r_ap are the parameters we are
        exploring (argument of pericenter, line of ascending nodes, inclination
        radius of pericenter, and radius of apocenter, respectively), and the
        _min and _max postfixes indicate, respectively, the minimum and maximum
        valuesfor each of these axes in parameter space
    nwalkers : int, optional
        The number of walkers to use for parameter space exploration. Default
        is 100.
    nmax : int, optional
        The maximum number of steps to run through. Default is 500.
    reset : bool, optional
        If True, the state of the probability space sampler will be reset, and
        sampling will start from scratch. If False, the sampler will load it's
        last recorded state, and continue sampling the space from there.
        Default is True.

    Returns
    -------
    samples : array[..., nwalkers, ndim]
        The positions of all walkers after sampling is complete.
    priors : array[..., nwalkers, ndim]
        The positions of all walkers at the start of sampling.
    all_samples : array[..., nwalkers, ndim, log_prob_samples, log_prob_priors]
        The positions of all walkers after sampling is complete, as well as the
        log probabilities of the samples and the priors.

    """
    # get the dimensionality of our parameter space
    ndim = pspace.shape[0]

    # Initialize the chain, which is uniformly distributed in parameter space
    pos_min = pspace[:, 0]
    pos_max = pspace[:, 1]
    prange = pos_max - pos_min
#    prange[-1] = .5 * prange[-1]
#    prange[-2] = .5 * prange[-2]
    pos = [pos_min + prange * np.random.rand(ndim) for i in range(nwalkers)]
    cov = np.cov(data, rowvar=False)

    # Set up backend so we can save chain in case of catastrophe
    # note that this requires h5py and emcee 3.0.0 on github
    filename = 'chain.h5'
    backend = emcee.backends.HDFBackend(filename)
    if reset:
        # starts simulation over
        backend.reset(nwalkers, ndim)

    with pool as pool:
        if mpi and not pool.is_master():
            pool.wait()
            sys.exit(0)

        sampler = emcee.EnsembleSampler(nwalkers, ndim, lnlike,
                                        args=[data, pspace, cov], pool=pool,
                                        backend=backend)

        # initial burn-in. this appears to be necessary to avoid
        # initial NaN issues
#        pos = sampler.run_mcmc(pos, burn, progress=True)
#        sampler.reset()

        # full run
        # this also includes the burn in, which we will discard later
        # discard based on autocorrelation times
        old_tau = np.inf
        autocorr = np.array([])

        for sample in sampler.sample(pos, iterations=nmax, progress=True):
            if sampler.iteration % 100:
                continue

            # check convergence
            tau = sampler.get_autocorr_time(tol=0)
            print(tau)
            autocorr = np.append(autocorr, np.mean(tau))

            converged = np.all(tau * 100 < sampler.iteration)
            converged &= np.all(np.abs(old_tau - tau) / tau < 0.01)
            if converged:
                break
            old_tau = tau
<<<<<<< HEAD
=======
            np.savetxt('acor.csv', tau, delimiter=',')
>>>>>>> ff8fd30d

        tau = sampler.get_autocorr_time()

        print("Mean acceptance fraction: {0:.3f}"
              .format(np.mean(sampler.acceptance_fraction)))

        print("Mean autocorrelation time: {0:.3f} steps"
<<<<<<< HEAD
              .format(np.mean(tau)))
=======
              .format(np.mean(sampler.get_autocorr_time())))
>>>>>>> ff8fd30d

        burnin = int(2 * np.nanmax(tau))
        thin = int(0.5 * np.nanmin(tau))
        samples = sampler.get_chain(discard=burnin, flat=True, thin=thin)
        log_prob_samples = sampler.get_log_prob(discard=burnin,
                                                flat=True, thin=thin)
        log_prior_samples = sampler.get_blobs(discard=burnin,
                                              flat=True, thin=thin)

        print("tau: {0}".format(tau))
        print("burn-in: {0}".format(burnin))
        print("thin: {0}".format(thin))
        print("flat chain shape: {0}".format(samples.shape))
        print("flat log prob shape: {0}".format(log_prob_samples.shape))

        if log_prior_samples is not None:
            print("flat log prior shape: {0}".format(log_prior_samples.shape))
            all_samples = np.concatenate((
            samples, log_prob_samples[:, None], log_prior_samples[:, None]
        ), axis=1)
        else:
            all_samples = np.concatenate((
                samples, log_prob_samples[:, None]), axis=1)

    return all_samples, autocorr<|MERGE_RESOLUTION|>--- conflicted
+++ resolved
@@ -141,10 +141,7 @@
             if converged:
                 break
             old_tau = tau
-<<<<<<< HEAD
-=======
             np.savetxt('acor.csv', tau, delimiter=',')
->>>>>>> ff8fd30d
 
         tau = sampler.get_autocorr_time()
 
@@ -152,11 +149,7 @@
               .format(np.mean(sampler.acceptance_fraction)))
 
         print("Mean autocorrelation time: {0:.3f} steps"
-<<<<<<< HEAD
               .format(np.mean(tau)))
-=======
-              .format(np.mean(sampler.get_autocorr_time())))
->>>>>>> ff8fd30d
 
         burnin = int(2 * np.nanmax(tau))
         thin = int(0.5 * np.nanmin(tau))
