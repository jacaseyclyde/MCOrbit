--- conflicted
+++ resolved
@@ -11,8 +11,4 @@
 module load intel-python3
 module load mvapich2-2.2/intel
 
-<<<<<<< HEAD
-mpiexec python main.py --mpi -d ~/MCOrbit/dat/ --nmax 5000 --walkers 100
-=======
-mpiexec python3 main.py
->>>>>>> 7bec14bb
+mpiexec python3 main.py --mpi -d ~/MCOrbit/dat/ --nmax 5000 --walkers 100