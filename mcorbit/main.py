--- conflicted
+++ resolved
@@ -542,14 +542,10 @@
         pass
 
     logging.basicConfig(format='%(asctime)s %(levelname)s: %(message)s',
-<<<<<<< HEAD
-                        level=logging.ERROR)
+                        level=logging.INFO)
     logging.getLogger("astropy").setLevel(logging.WARNING)
 #    logging.getLogger("aplpy.core").setLevel(logging.WARNING)
-=======
-                        level=logging.INFO)
     logging.info("Starting analysis.")
->>>>>>> 01733985
 
     if args.PLOT:
         # load, plot, and garbage collect all tracers
