#!/usr/bin/env python3
# -*- coding: utf-8 -*-

# This is MC Orbit, an MCMC application for fitting orbits near Sgr A*.
# Copyright (C) 2017-2018  J. Andrew Casey-Clyde
#
# This program is free software: you can redistribute it and/or modify
# it under the terms of the GNU General Public License as published by
# the Free Software Foundation, either version 3 of the License, or
# (at your option) any later version.
#
# This program is distributed in the hope that it will be useful,
# but WITHOUT ANY WARRANTY; without even the implied warranty of
# MERCHANTABILITY or FITNESS FOR A PARTICULAR PURPOSE.  See the
# GNU General Public License for more details.
#
# You should have received a copy of the GNU General Public License
# along with this program.  If not, see <http://www.gnu.org/licenses/>.

"""This is MC Orbit, an MCMC application for fitting orbits near Sgr A*.

MC Orbit is a program designed for fititng the orbits of gas clouds near
Sagittarius A*, the supermassive black hole (SMBH) at the center of our galaxy,
the Milky Way. This project relies on several large data files, which in the
interest of saving space in the distribution of this application, are not
included in the program repository. For quesitons about the data, please
contact PI Elisabeth A.C. Mills.

"""
# pylint: disable=C0413
import os
import gc

import logging
import warnings

import argparse
from pathlib import Path

# Set up warning filters for things that don't really matter to us
#warnings.filterwarnings('ignore', 'The iteration is not making good progress')
warnings.filterwarnings('ignore', 'Cube is a Stokes cube, ')
#warnings.filterwarnings("ignore", message="numpy.dtype size changed")
#warnings.filterwarnings("ignore", message="numpy.ufunc size changed")
#warnings.filterwarnings("ignore", message="The mpl_toolkits.axes_grid module "
#                        "was deprecated in version 2.1")
warnings.filterwarnings("ignore", category=FutureWarning)
warnings.filterwarnings('ignore', category=RuntimeWarning)

import schwimmbad
import emcee

import numpy as np

from scipy.optimize import brentq

import astropy.units as u  # noqa
from astropy.coordinates import SkyCoord, FK5, ICRS, Angle

from spectral_cube import SpectralCube, LazyMask

import matplotlib as mpl
mpl.use('Agg')

import matplotlib.pyplot as plt
import corner
import aplpy

from mcorbit import orbits
from mcorbit import mcmc


np.set_printoptions(precision=2, threshold=np.inf)

STAMP = ""  # datetime.datetime.now().strftime('%Y%m%d%H%M%S')
OUTPATH = os.path.join(os.path.dirname(__file__), '..', 'out')
PLOT_DIR = 'plots'

FIGSIZE = (10, 10)
FILETYPE = 'pdf'

GAL_CENTER = ICRS(ra=Angle('17h45m40.0409s'),
                  dec=Angle('-29:0:28.118 degrees'))
GCRA = GAL_CENTER.transform_to(FK5).ra.value
GCDEC = GAL_CENTER.transform_to(FK5).dec.value
D_SGR_A = 8.127 * u.kpc


# %%
# =============================================================================
# =============================================================================
# # Function definitions
# =============================================================================
# =============================================================================
def _notnan(num):
    """
    Inverse of :func:`numpy.isnan`
    """
    return ~np.isnan(num)


# %%
# =============================================================================
# Data fandling functions
# =============================================================================
def import_data(cubefile, maskfile=None, clean=True):
    """Pipeline function that processes spectral data.

    Imports spectral cube data and filters out background noise. Noise filter
    is set at 0.1 Jy / beam. If a maskfile is specified, this is also applied
    to the imported data.

    Parameters
    ----------
    cubefile : str
        Name of the spectral cube file to load
    maskfile : str, optional
        Name of the mask to apply. By default, no mask will be applied, but
        background noise will still be filtered.

    Returns
    -------
    :obj:`spectral_cube.SpectralCube`
        A spectral cube with "spectral" units of km/s (the recessional
        velocity).

    """
    # pylint: disable=E1101
    logging.info("Loading {0}".format(cubefile))
    cube = SpectralCube.read(cubefile)

    buffer_mask = LazyMask(lambda x: ~np.isnan(x), cube=cube)

    if maskfile is not None or clean:
        # few times rms for thresholding
        rms = 4. * np.sqrt(np.nanmean(np.square(cube.hdu.data)))

    # mask out contents of maskfile as well as low intensity noise
    if maskfile is not None:
        mask_cube = SpectralCube.read(maskfile)
        mask = (mask_cube == u.Quantity(1)) & (cube > rms * u.Jy / u.beam)
        cube = cube.with_mask(mask)

    elif clean:
        mask = cube > rms * u.Jy / u.beam
        cube = cube.with_mask(mask)

    cube = cube.subcube_from_mask(buffer_mask)
    return cube.with_spectral_unit(u.km / u.s, velocity_convention='radio')


# %%
def ppv_pts(cube):
    """Converts spectral cube data to ppv datapoints.

    This function converts the data in a spectral cube into individual
    datapoints of position and recessional velocity, with each pixel of the
    flattened image (i.e., each pixel of the moment 1 map) corresponding to a
    single data point. Pixels without a recessoinal velocity (i.e., `NaN`
    valued velocities) are not considered datapoints

    Parameters
    ----------
    cube : :obj:`spectral_cube.SpectralCube`
        Spectral cube to be converted

    Returns
    -------
    :obj:`numpy.ndarray`
        A numpy array of ppv data points.

        Each data point is itself a list of the form [ra, dec, vel], where ra
        and dec are the right ascension and declination, respectively, in
        radians, while vel is the recessional velocity in units of km/s, and is
        based on the moment 1 map of the original data cube, which is itself an
        intensity weighted average of the gas velocity at each sky position.

    """
    # pylint: disable=C0103
    # get the moment 1 map and positions, then convert to an array of ppv data
    dd, rr = cube.spatial_coordinate_map
    data_pts = np.vstack([rr.to(u.rad).value.ravel(),
                          dd.to(u.rad).value.ravel(),
                          cube.moment1().value.ravel(),
                          cube.moment0().value.ravel()]).T

    # strip out anything that's not an actual data point
    data_pts = data_pts[~np.isnan(data_pts[:, 2])]
    data_pts[:, 3] /= np.sum(data_pts[:, 3])

    return data_pts


# %%
# =============================================================================
# Plot functions
# =============================================================================
def plot_model(cube, prefix, params, theta_min, theta_max, label=None):
    """Plots the model in 3 graphs depicting each plane of the ppv space

    Plots an orbit model (as defined by `params`) over the data, showing all 3
    planes of the position-position-velocity space. The data in each plane is
    shown as a moment 0 map of the integrated intensity in each data column
    (integrated along the axis perpendicular to the axes shown in each plot).

    Parameters
    ----------
    cube : :obj:`spectral_cube.SpectralCube`
        The spectral cube to use for the model plot.
    params : :obj:`numpy.ndarray`
        The parameters to use for the orbital model that is being plotted.
    prefix : str
        Prefix to use when saving files.

    """
    try:
        os.makedirs(os.path.join(OUTPATH, STAMP, 'HNC3_2_fit'))
    except FileExistsError:
        pass

    # pylint: disable=E1101, C0103
    ra_min, ra_max = cube.longitude_extrema.value
    dec_min, dec_max = cube.latitude_extrema.value

    ra_dec = cube.with_spectral_unit(u.Hz, velocity_convention='radio')

    aop, loan, inc, r_p, r_a = params
    if r_p == r_a:
        ones = np.ones(360)
        orbit = (ones * r_p * u.pc,
                 ones * 0. * u.pc / u.yr,
                 np.linspace(0., 2. * np.pi, 360) * u.rad,
                 np.sqrt((orbits.mass(r_p) / (r_p ** 3))) * u.rad / u.yr)
        pos, vel = orbits.polar_to_cartesian(*orbit)

        pos, vel = orbits.orbit_rotator(pos, vel, aop, loan, inc)
        c = orbits.sky_coords(pos, vel)
    else:
        # get the model for the given parameters
        l_cons = (2 * r_p * r_a * (r_a * orbits.mass(r_p)
                  - r_p * orbits.mass(r_a))) / ((r_a ** 2) - (r_p ** 2))
        l_cons = np.sqrt(l_cons)
        c = orbits.model(params, l_cons, coords=True)

    ra = c.ra.to(u.deg).value
    dec = c.dec.to(u.deg).value
    vel = c.radial_velocity.value

    m0 = ra_dec.moment0(axis=0)

    # plot data
    f = aplpy.FITSFigure(m0.hdu, figsize=FIGSIZE)
    f.set_xaxis_coord_type('longitude')
    f.set_yaxis_coord_type('latitude')

    x, y = f.world2pixel(ra, dec)

    sgrastar_x, sgrastar_y = f.world2pixel(GCRA, GCDEC)

    zero_x = x - sgrastar_x
    zero_y = y - sgrastar_y

    theta = np.arctan2(zero_y, zero_x)
    theta = (theta + np.pi) * 180. / np.pi

    whereplus = np.where(theta < 270)
    whereminus = np.where(theta >= 270)

    # Tweak theta to match the astronomical norm (defined as east of north)
    theta[whereplus] = theta[whereplus] + 90
    theta[whereminus] = theta[whereminus] - 270

    wheretheta = np.where((theta >= theta_min) * (theta <= theta_max))[0]

    model = np.array([ra.tolist(), dec.tolist()]).T[wheretheta]
    model = model[np.argsort(theta[wheretheta])]
    ra = [point[0] for point in model]
    dec = [point[1] for point in model]


    # add Sgr A*
    f.show_markers(GCRA, GCDEC, layer='sgra', label='Sgr A*',
                   edgecolor='black', facecolor='black', marker='o', s=10)

    f.show_lines([np.array([ra, dec])],
                 layer='model', color='black', linestyle='dashed',
                 label=label)

    plt.legend()

    # add meta information
    f.ticks.show()
    f.add_beam(linestyle='solid', facecolor='white',
               edgecolor='black', linewidth=1)
    f.add_scalebar(((.5 * u.pc) / D_SGR_A * u.rad))
    f.scalebar.set_label('0.5 pc')

    f.show_colorscale()
    f.add_colorbar()
    f.colorbar.set_axis_label_text('Integrated Flux $(\\mathrm{Hz}\\,'
                                   '\\mathrm{Jy}/\\mathrm{beam})$')

    f.savefig(os.path.join(OUTPATH, STAMP, PLOT_DIR, '{0}_model.{1}'
                           .format(prefix, FILETYPE)))
    f.close()
    return


# %%
def pa_model(params, f, theta_min, theta_max):
    aop, loan, inc, r_p, r_a = params
    if r_p == r_a:
        ones = np.ones(360)
        orbit = (ones * r_p * u.pc,
                 ones * 0. * u.pc / u.yr,
                 np.linspace(0., 2. * np.pi, 360) * u.rad,
                 ones * np.sqrt((orbits.mass(r_p)
                                 / (r_p ** 3))) * u.rad / u.yr)
        pos, vel = orbits.polar_to_cartesian(*orbit)

        pos, vel = orbits.orbit_rotator(pos, vel, aop, loan, inc)
        c = orbits.sky_coords(pos, vel)
    else:
        l_cons = (2 * r_p * r_a * (r_a * orbits.mass(r_p)
                  - r_p * orbits.mass(r_a))) / ((r_a ** 2) - (r_p ** 2))
        l_cons = np.sqrt(l_cons)
        c = orbits.model(params, l_cons, coords=True)

    ra = c.ra.to(u.deg).value
    dec = c.dec.to(u.deg).value
    vel = c.radial_velocity.value

    x, y = f.world2pixel(ra, dec)

    sgrastar_x, sgrastar_y = f.world2pixel(GCRA, GCDEC)

    zero_x = x - sgrastar_x
    zero_y = y - sgrastar_y

    theta = np.arctan2(zero_y, zero_x)
    theta = (theta + np.pi) * 180. / np.pi

    whereplus = np.where(theta < 270)
    whereminus = np.where(theta >= 270)

    # Tweak theta to match the astronomical norm (defined as east of north)
    theta[whereplus] = theta[whereplus] + 90
    theta[whereminus] = theta[whereminus] - 270

    wheretheta = np.where((theta >= theta_min) * (theta <= theta_max))[0]
    theta = theta[wheretheta]
    vel = vel[wheretheta]

    return np.sort(theta), vel[np.argsort(theta)]


# %%
def pa_transform(cube):
    cube = cube.with_spectral_unit(u.Hz, velocity_convention='radio')
    m0 = cube.moment0()

    # position angle plot
    xx, yy = np.meshgrid(np.arange(0, m0.shape[1]), np.arange(0, m0.shape[0]),
                         indexing='xy')

    # convenient functions for finding the location of Sgr A*
    f = aplpy.FITSFigure(m0.hdu, figsize=FIGSIZE)
    f.set_xaxis_coord_type('longitude')
    f.set_yaxis_coord_type('latitude')

    # get pixel coords of Sgr A* before plotting
    sgrastar_x, sgrastar_y = f.world2pixel(GCRA, GCDEC)

    zero_x = xx - sgrastar_x  # center the pixel indices on the black hole
    zero_y = yy - sgrastar_y

    theta = np.arctan2(zero_y, zero_x)  # define a new coordinate theta
    theta = (theta + np.pi) * 180.0 / np.pi

    whereplus = np.where(theta < 270)
    whereminus = np.where(theta >= 270)

    # Tweak theta to match the astronomical norm (defined as east of north)
    theta[whereplus] = theta[whereplus] + 90
    theta[whereminus] = theta[whereminus] - 270

    # set up position angle
    pos_ang = np.zeros((360, cube.shape[0]))
    for i in np.arange(360):
        wheretheta = np.where((theta > i) * (theta < i+1))
        wherex = xx[wheretheta]
        wherey = yy[wheretheta]
        pos_ang[i, :] = np.nansum(cube.hdu.data[:, wherey, wherex], axis=1)

    return np.rot90(pos_ang), f


# %%
def pa_plot(pos_ang, vlim, model=None, title=None, prefix=None,
            label=None):
    try:
        os.makedirs(os.path.join(OUTPATH, STAMP, 'HNC3_2_fit'))
    except FileExistsError:
        pass

#    logging.info("Plotting velocity vs position angle for {0}".format(prefix))

    plt.figure(figsize=(12, 4))
    plt.imshow(pos_ang,
               extent=[0, 360, vlim[0], vlim[1]],
               aspect='auto', cmap='jet', origin='upper')

    if model is not None:
        plt.plot(model[0], model[1], label=label, color='white', ls='--', lw=1)
        plt.legend()

    plt.xlabel('Position Angle East of North [Degrees]')
    plt.ylabel('$v_{r}$ [km/s]')
    plt.title(title)

#    plt.colorbar().set_label('Integrated Flux $(\\mathrm{Hz}\\,'
#                             '\\mathrm{Jy}/\\mathrm{beam})$')
    plt.savefig(os.path.join(OUTPATH, STAMP, PLOT_DIR, '{0}_pa.{1}'
                             .format(prefix, FILETYPE)), bbox_inches='tight')


# %%
def plot_moment(cube, moment, prefix, title):
    """Saves an image of the given `moment` for a spectral cube

    Create a plot of the given `moment` for a spectral cube. Plots are then
    saved to the path specified by OUTPATH, with names generated based on the
    `prefix` given, as well as the `moment`.

    Parameters
    ----------
    cube : :obj:`spectral_cube.SpectralCube`
        The spectral cube to plot moments for
    moment : int
        The moment to plot
    prefix : str
        Prefix to use for filename

    """
    try:
        os.makedirs(os.path.join(OUTPATH, STAMP, prefix))
    except FileExistsError:
        pass

    logging.info("Plotting moment {0} for {1}".format(moment, prefix))
    # only make file if it doesnt already exist
    filename = os.path.join(OUTPATH, STAMP, prefix, 'moment_{0}.{1}'
                            .format(moment, FILETYPE))
#    with Path(filename) as file:
#        if file.exists():
#            return

    z_lbl = ''
    if moment == 0:
        z_lbl = "Integrated Flux $(\\mathrm{Hz}\\," \
                "\\mathrm{Jy}/\\mathrm{beam})$"
        cube = cube.with_spectral_unit(u.Hz, velocity_convention='radio')
    elif moment == 1:
        z_lbl = "$v_{r} (\\mathrm{km}/\\mathrm{s})$"
    elif moment == 2:
        z_lbl = "$\\sigma_{v_{r}}^{2} (\\mathrm{km}^{2}/\\mathrm{s}^{2})$"
    else:
        print("Please choose from moment 0, 1, or 2")
        return

    # plot data
    f = aplpy.FITSFigure(cube.moment(order=moment).hdu, figsize=FIGSIZE)
    f.set_xaxis_coord_type('longitude')
    f.set_yaxis_coord_type('latitude')

    # add Sgr A*
    gc = ICRS(ra=Angle('17h45m40.0409s'),
              dec=Angle('-29:0:28.118 degrees')).transform_to(FK5)
    ra = gc.ra.value
    dec = gc.dec.value
    f.show_markers(ra, dec, layer='sgra', label='Sgr A*',
                   edgecolor='black', facecolor='black', marker='o', s=10)

    plt.legend()

    # add meta information
    f.ticks.show()
    f.add_beam(linestyle='solid', facecolor='white',
               edgecolor='black', linewidth=1)
    f.add_scalebar(((.5 * u.pc) / D_SGR_A * u.rad))
    f.scalebar.set_label('0.5 pc')

    f.show_colorscale()
    f.add_colorbar()
    f.colorbar.set_axis_label_text(z_lbl)

    f.set_title(title)

    f.save(filename)
    return


# %%
def corner_plot(samples, prange, fit, args):
    """Wrapper function for creating and saving graphs of the parameter space.

    Creates and saves a corner plot of the parameter space we are doing MCMC
    in. This is really just a wrapper function for :func:`corner.corner` that
    also saves the final graph.

    Parameters
    ----------
    walkers : :obj:`numpy.ndarray`
        Contains the positions of all the walkers which are used to explore the
        parameter space. Each walker is a :obj:`numpy.ndarray` whose values
        specify the walker's position in parameter space.
    prange : array_like
        The bounds of the parameter space.
    filename : str
        Name of the file to save the plot to.

    """
    fig = corner.corner(samples,
                        labels=["$\\omega$", "$\\Omega$",
                                "$i$", "$r_p$", "$r_a$"],
#                        quantiles=[.1587, .8414],
#                        quantiles=[0.02275, 0.97725],
                        quantiles=[0.0013, 0.9987],
                        truths=fit,
                        range=prange)

    fig.set_size_inches(12, 12)

    plt.savefig(os.path.join(OUTPATH, STAMP, PLOT_DIR, 'corner.pdf'
                             .format(args.WALKERS, args.NMAX)),
                bbox_inches='tight')


# %%
def plot_acor(acor):
    n = 100 * np.arange(1, len(acor) + 1)

    plt.figure(figsize=FIGSIZE)
    plt.plot(n, n / 100.0, "--k")
    plt.plot(n, acor)
    plt.xlim(0, n.max())
    plt.ylim(0, acor.max() + 0.1*(acor.max() - acor.min()))
    plt.xlabel("number of steps")
    plt.ylabel(r"mean $\hat{\tau}$")
    plt.savefig(os.path.join(OUTPATH, STAMP, 'acor.pdf'))


# %%
# =============================================================================
# Main program
# =============================================================================
def main(pool, args):
    """The main function of MC Orbit. Used to start all sampling

    This is the main function for MC Orbit. It carries out what is effectivley
    the entire study, including applying masks, initializing plots, and
    starting the actual MCMC process.

    """
    global STAMP
    STAMP = args.OUT

    # create output folder
    try:
        os.makedirs(os.path.join(OUTPATH, STAMP, PLOT_DIR))
    except FileExistsError:
        pass

    logging.basicConfig(format='%(asctime)s %(levelname)s: %(message)s',
                        level=logging.INFO)
    logging.getLogger("astropy").setLevel(logging.WARNING)
#    logging.getLogger("aplpy.core").setLevel(logging.WARNING)
    logging.info("Starting analysis.")

    if args.PLOTLINES:
        # load, plot, and garbage collect all tracers
        # HNC 3-2
        hnc3_2 = import_data(cubefile=os.path.join(os.path.dirname(__file__),
                                                   '..', 'dat',
                                                   'HNC3_2.fits'), clean=False)
        vmin = hnc3_2.spectral_axis.min().value
        vmax = hnc3_2.spectral_axis.max().value

        plot_moment(hnc3_2, moment=0, prefix='HNC3_2',
                    title="Integrated emission, HNC 3-2")
        pa_plot(pa_transform(hnc3_2)[0],
                [vmin, vmax], prefix='HNC3_2', title="HNC 3-2")

        # HCN 3-2
        hcn3_2 = import_data(cubefile=os.path.join(os.path.dirname(__file__),
                                                   '..', 'dat',
                                                   'HCN3_2.fits'), clean=False)
        logging.info("Reprojecting HNC 3-2.")
        hcn3_2 = hcn3_2.spectral_interpolate(hnc3_2.spectral_axis)
        hcn3_2 = hcn3_2.reproject(hnc3_2.header)

        plot_moment(hcn3_2, moment=0, prefix='HCN3_2',
                    title="Integrated emission, HCN 3-2")
        pa_plot(pa_transform(hcn3_2[0]),
                [vmin, vmax], prefix='HCN3_2', title="HCN 3-2")

        del hcn3_2
        gc.collect()

        # HCN 4-3
        hcn4_3 = import_data(cubefile=os.path.join(os.path.dirname(__file__),
                                                   '..', 'dat',
                                                   'HCN4_3.fits'), clean=False)
        logging.info("Reprojecting HNC 4-3.")
        hcn4_3 = hcn4_3.spectral_interpolate(hnc3_2.spectral_axis)
        hcn4_3 = hcn4_3.reproject(hnc3_2.header)

        plot_moment(hcn4_3, moment=0, prefix='HCN4_3',
                    title="Integrated emission, HCN 4-3")
        pa_plot(pa_transform(hcn4_3)[0], [vmin, vmax],
                prefix='HCN4_3', title="HCN 4-3")

        del hcn4_3
        gc.collect()

        # HCO+ 3-2
        hco3_2 = import_data(cubefile=os.path.join(os.path.dirname(__file__),
                                                   '..', 'dat',
                                                   'HCO+3_2.fits'),
                             clean=False)
        logging.info("Reprojecting HCO+ 3-2.")
        hco3_2 = hco3_2.spectral_interpolate(hnc3_2.spectral_axis)
        hco3_2 = hco3_2.reproject(hnc3_2.header)

        plot_moment(hco3_2, moment=0, prefix='HCO+3_2',
                    title="Integrated emission, HCO+ 3-2")
        pa_plot(pa_transform(hco3_2)[0], [vmin, vmax], prefix='HCO+3_2',
                title="HCO\\textsuperscript{+} 3-2")

        del hco3_2
        gc.collect()

        # SO 56-45
        so56_45 = import_data(cubefile=os.path.join(os.path.dirname(__file__),
                                                    '..', 'dat',
                                                    'SO56_45.fits'),
                              clean=False)
        logging.info("Reprojecting SO 56-45.")
        so56_45 = so56_45.spectral_interpolate(hnc3_2.spectral_axis)
        so56_45 = so56_45.reproject(hnc3_2.header)

        plot_moment(so56_45, moment=0, prefix='SO56_45',
                    title="Integrated emission, SO 56-45")
        pa_plot(pa_transform(so56_45)[0], [vmin, vmax], prefix='SO56_45', title="SO 56-45")

        del so56_45
        del hnc3_2
        gc.collect()

        # repeat, removing rms noise
        # HNC 3-2
        hnc3_2 = import_data(cubefile=os.path.join(os.path.dirname(__file__),
                                                   '..', 'dat',
                                                   'HNC3_2.fits'), clean=True)
        vmin = hnc3_2.spectral_axis.min().value
        vmax = hnc3_2.spectral_axis.max().value

        plot_moment(hnc3_2, moment=0, prefix='HNC3_2_rms',
                    title="Integrated emission, HNC 3-2, no rms")
        pa_plot(pa_transform(hnc3_2)[0], [vmin, vmax], prefix='HNC3_2_rms',
                title="HNC 3-2, no rms")

        # HCN 3-2
        hcn3_2 = import_data(cubefile=os.path.join(os.path.dirname(__file__),
                                                   '..', 'dat',
                                                   'HCN3_2.fits'), clean=True)
        logging.info("Reprojecting HNC 3-2.")
        hcn3_2 = hcn3_2.spectral_interpolate(hnc3_2.spectral_axis)
        hcn3_2 = hcn3_2.reproject(hnc3_2.header)

        plot_moment(hcn3_2, moment=0, prefix='HCN3_2_rms',
                    title="Integrated emission, HCN 3-2, no rms")
        pa_plot(pa_transform(hcn3_2)[0], [vmin, vmax], prefix='HCN3_2_rms',
                title="HCN 3-2, no rms")

        del hcn3_2
        gc.collect()

        # HCN 4-3
        hcn4_3 = import_data(cubefile=os.path.join(os.path.dirname(__file__),
                                                   '..', 'dat',
                                                   'HCN4_3.fits'), clean=True)
        logging.info("Reprojecting HNC 4-3.")
        hcn4_3 = hcn4_3.spectral_interpolate(hnc3_2.spectral_axis)
        hcn4_3 = hcn4_3.reproject(hnc3_2.header)

        plot_moment(hcn4_3, moment=0, prefix='HCN4_3_rms',
                    title="Integrated emission, HCN 4-3, no rms")
        pa_plot(pa_transform(hcn4_3)[0], [vmin, vmax], prefix='HCN4_3_rms',
                title="HCN 4-3, no rms")

        del hcn4_3
        gc.collect()

        # HCO+ 3-2
        hco3_2 = import_data(cubefile=os.path.join(os.path.dirname(__file__),
                                                   '..', 'dat',
                                                   'HCO+3_2.fits'), clean=True)
        logging.info("Reprojecting HCO+ 3-2.")
        hco3_2 = hco3_2.spectral_interpolate(hnc3_2.spectral_axis)
        hco3_2 = hco3_2.reproject(hnc3_2.header)

        plot_moment(hco3_2, moment=0, prefix='HCO+3_2_rms',
                    title="Integrated emission, HCO+ 3-2, no rms")
        pa_plot(pa_transform(hco3_2)[0], [vmin, vmax], prefix='HCO+3_2_rms',
                title="HCO\\textsuperscript{+} 3-2, no rms")

        del hco3_2
        gc.collect()

        # SO 56-45
        so56_45 = import_data(cubefile=os.path.join(os.path.dirname(__file__),
                                                    '..', 'dat',
                                                    'SO56_45.fits'),
                              clean=True)
        logging.info("Reprojecting SO 56-45.")
        so56_45 = so56_45.spectral_interpolate(hnc3_2.spectral_axis)
        so56_45 = so56_45.reproject(hnc3_2.header)

        plot_moment(so56_45, moment=0, prefix='SO56_45_rms',
                    title="Integrated emission, SO 56-45, no rms")
        pa_plot(pa_transform(so56_45)[0], [vmin, vmax], prefix='SO56_45_rms',
                title="SO 56-45, no rms")

        del so56_45
        gc.collect()

        # plot the next 2 moments of HNC 3-2 without rms
        plot_moment(hnc3_2, moment=1, prefix='HNC3_2_rms',
                    title="Line of sight velocity map, HNC 3-2")
        plot_moment(hnc3_2, moment=2, prefix='HNC3_2_rms',
                    title="Line of sight velocity variance map, HNC 3-2")

        del hnc3_2
        gc.collect()

    logging.info("Applying mask.")
    hnc3_2 = import_data(cubefile=os.path.join(os.path.dirname(__file__),
                                               '..', 'dat', 'HNC3_2.fits'),
                         maskfile=os.path.join(os.path.dirname(__file__),
                                               '..', 'dat',
                                               'HNC3_2.mask.fits'))
    vmin = hnc3_2.spectral_axis.min().value
    vmax = hnc3_2.spectral_axis.max().value
    logging.info("Mask complete.")

    try:
        pos_ang = np.load('pos_ang.npy')

        cube = hnc3_2.with_spectral_unit(u.Hz, velocity_convention='radio')
        m0 = cube.moment0()

        # position angle plot
        xx, yy = np.meshgrid(np.arange(0, m0.shape[1]),
                             np.arange(0, m0.shape[0]),
                             indexing='xy')

        # convenient functions for finding the location of Sgr A*
        f = aplpy.FITSFigure(m0.hdu, figsize=FIGSIZE)
        f.set_xaxis_coord_type('longitude')
        f.set_yaxis_coord_type('latitude')
    except FileNotFoundError:
        logging.info("Making position angles")
        pos_ang, f = pa_transform(hnc3_2)
        np.save('pos_ang.npy', pos_ang)

    wheredata = np.where(pos_ang.any(axis=0))
    min_pos_ang = np.min(wheredata)
    max_pos_ang = np.max(wheredata)

    if args.PLOT:
        # plot masked moments of HNC 3-2 and position angle plot
        plot_moment(hnc3_2, moment=0, prefix='HNC3_2_masked',
                    title="Integrated emission, HNC 3-2, masked")
        plot_moment(hnc3_2, moment=1, prefix='HNC3_2_masked',
                    title="Line of sight velocity map, HNC 3-2, masked")
        plot_moment(hnc3_2, moment=2, prefix='HNC3_2_masked',
                    title="Line of sight velocity variance map, "
                          "HNC 3-2, masked")
        pa_plot(pos_ang, [vmin, vmax], prefix='HNC3_2_masked',
                title="HNC 3-2, masked")

        # Plot Martin 2012 model
        rc = 1.6
        martin_model = (0., 80., 30. + 180., rc, rc)
        plot_model(hnc3_2, 'HNC3_2_Martin', params=martin_model,
                   theta_min=0., theta_max=360.,
                   label="Martin et al. 2012")
        martin_pa = pa_model(martin_model, f, 0., 360.)
        pa_plot(pos_ang, [vmin, vmax], model=martin_pa, prefix='HNC3_2_Martin',
                label="Martin et al. 2012")

#    plot_moment(hnc3_2_masked, moment=1, prefix='HNC3_2_masked')
#    plot_moment(hnc3_2_masked, moment=2, prefix='HNC3_2_masked')

    if args.SAMPLE or args.VEFF or args.CORNER:
        logging.info("Preparing data.")
        data = ppv_pts(hnc3_2)
        logging.info("Data preparation complete.")

        if args.SUB != 1.:
            n_pts = len(data)
            ind = np.random.choice(range(n_pts), size=int(args.SUB * n_pts),
                                   replace=False)
            data = data[ind]

            # renormalize emission weights
            data[:, 3] /= np.sum(data[:, 3])

        # find the lower bounds on the peri and apoapses using apparent sep
        m1 = hnc3_2.moment1()
        dd, rr = m1.spatial_coordinate_map
        c = SkyCoord(ra=rr, dec=dd, radial_velocity=m1, frame='fk5')
        c = c.ravel()

        offset = np.array([((c.ra - GAL_CENTER.ra).rad * D_SGR_A).to(u.pc),
                           ((c.dec - GAL_CENTER.dec).rad * D_SGR_A).to(u.pc),
                           c.radial_velocity.to(u.pc / u.yr).value]).T

        offset = offset[_notnan(offset[:, 2])]

        # use lower bounds on peri/apoapsis to set lower bound on angular
        # momentum
        r_p_lb = 0.5 * np.min(np.sqrt(offset[:, 0] ** 2 + offset[:, 1] ** 2))
        r_a_lb = 0.25 * np.max(np.sqrt(offset[:, 0] ** 2 + offset[:, 1] ** 2))

        # our upper bound on the radius is determined by the position of
        # the furthest local maximum
        r_p_ub = 2.  # * r_a_lb
        r_a_ub = 5.  # * r_p_ub

    if args.VEFF:
        lmin = (r_p_lb * r_a_lb * np.sqrt((2 * (orbits.potential(r_a_lb)
                                                - orbits.potential(r_p_lb)))
                / ((r_a_lb ** 2) - (r_p_lb ** 2))))
        lmax = (r_p_ub * r_a_ub * np.sqrt((2 * (orbits.potential(r_a_ub)
                                                - orbits.potential(r_p_ub)))
                / ((r_a_ub ** 2) - (r_p_ub ** 2))))

        rr, ll = np.meshgrid(np.linspace(r_p_lb, 10., num=100),
                             np.linspace(lmin, lmax, num=100), indexing='ij')

        V_eff_r = orbits.V_eff(rr, ll)
        V_eff_r[V_eff_r > 0.] = np.nan

        fig = plt.figure(figsize=FIGSIZE)
        ax = fig.gca(projection='3d')
        ax.plot_surface(rr, ll, V_eff_r)
        ax.set_xlabel('$r$')
        ax.set_ylabel('$l$')
        ax.set_zlabel('$V_{eff}$')
#        ax.set_zlim3d(top=0.)
        ax.set_zbound(upper=0.)
        plt.title("$V_{eff}$ vs. $r, l$")
        save_path = os.path.join(os.path.dirname(__file__), '..',
                                 'out', 'V_eff.pdf')
        plt.savefig(save_path, bbox_inches='tight')
        plt.show()
        print(V_eff_r.shape)

    if args.SAMPLE or args.CORNER:
        # set up priors and do MCMC. angular momentum bounds are based on
        # the maximum radius
        p_aop = [0., 360.]  # argument of periapsis
        p_loan = [0., 360.]  # longitude of ascending node
<<<<<<< HEAD
        p_inc = [90., 270.]  # inclination
        p_rp = [r_p_lb, r_p_ub]  # starting radial distance
        p_ra = [r_a_lb, r_a_ub]  # ang. mom.
=======
        p_inc = [0., 360.]  # inclination
        p_rp = [.25, 5.]  # periapsis distance
        p_ra = [.25, 10.]  # apoapsis distance
>>>>>>> 5106cb8c
        pspace = np.array([p_aop,
                           p_loan,
                           p_inc,
                           p_rp,
                           p_ra], dtype=np.float64)

    if args.SAMPLE:
        from mcorbit.model import ln_prob
        np.savetxt(os.path.join(OUTPATH, STAMP, 'pspace.csv'), pspace)

        logging.info("Sampling probability space.")
        sampler = mcmc.fit_orbits(pool, ln_prob, data, pspace,
                                  [min_pos_ang, max_pos_ang],
                                  nwalkers=args.WALKERS, nmax=args.NMAX,
                                  burn=args.BURN, reset=False, mpi=args.MPI,
                                  outpath=os.path.join(OUTPATH, STAMP))
        logging.info("Sampling Complete!")
    elif args.PLOT or args.CORNER:
        logging.info("Loading MCMC data")
        pspace = np.loadtxt(os.path.join(OUTPATH, STAMP, 'pspace.csv'))
        sampler = emcee.backends.HDFBackend(os.path.join(OUTPATH,
                                                         STAMP, 'chain.h5'))
        logging.info("MCMC data loaded")

    if args.PLOT or args.CORNER:
        logging.info("Analyzing MCMC data")
        try:
            tau = sampler.get_autocorr_time()
        except Exception:
            print("Longer chain needed!")
            tau = sampler.get_autocorr_time(tol=0)

        try:
            burnin = int(2 * np.max(tau))
            thin = int(.5 * np.min(tau))
        except ValueError:
            print("Much longer chain needed.")
            burnin = 1000
            thin = 200

        samples = sampler.get_chain(discard=burnin, flat=True, thin=thin)

        # analyze the walker data
        aop, loan, inc, r_per, r_ap = map(lambda v: (v[1], v[2]-v[1],
                                                     v[1]-v[0]),
                                          zip(*np.quantile(samples,
#                                                           [.1587, .5, .8414],
#                                                           [0.02275, .5, 0.97725],
                                                           [0.0013, .5, 0.9987],
                                                           axis=0)))
        pbest = np.array([aop, loan, inc, r_per, r_ap]).T
        # print the best parameters found and plot the fit
        logging.info("Best Fit: aop: {0}, loan: {1}, inc: {2}, "
                     "r_per: {3}, r_ap: {4}".format(*pbest[0]))
        # full: ~(270, 90, 205, 2, 6.5)
        # north: ~(220, 80, 160, 0.8, 1.6)
        # south: ~(0, 80, 210, 1.3, 6.5)
        ptest = (150.,
                 310.,
                 120.,
                 .75,
                 1.)  # (30, 135, 215, 2, 4.5)

#        ptest = (aop[0],
#                 10.,
#                 inc[0],
#                 r_per[0],
#                 r_ap[0])

        corner_plot(samples, pspace, pbest[0], args)

        np.savetxt(os.path.join(OUTPATH, STAMP, PLOT_DIR, 'pbest.csv'), pbest)

        print("aop: {0:.2f} + {1:.2f} - {2:.2f}".format(*aop))
        print("loan: {0:.2f} + {1:.2f} - {2:.2f}".format(*loan))
        print("inc: {0:.2f} + {1:.2f} - {2:.2f}".format(*inc))
        print("r_per: {0:.2f} + {1:.2f} - {2:.2f}".format(*r_per))
        print("r_ap: {0:.2f} + {1:.2f} - {2:.2f}".format(*r_ap))

        e = 0.01
#        1.6 * ((1 + e) / (1 - e))
        label = 'Best Fit ($\\omega = {0:.2f}, \\Omega = {1:.2f}, ' \
                'i = {2:.2f}, r_p = {3:.2f}, r_a = {4:.2f}$)'.format(*ptest)
        prefix = 'HNC3_2_fit'  # '_{0}_{1}_{2}_{3}_{4}'.format(*pbest)ptest
        plot_model(hnc3_2, prefix, pbest[0],
                   0., 360., label=label)
        model = pa_model(pbest[0], f, 0., 360.)
        pa_plot(pos_ang, [vmin, vmax], model=model, prefix=prefix, label=label)
        logging.info("Analysis complete")

    # bit of cleanup
    if not os.listdir(OUTPATH):
        os.rmdir(OUTPATH)


if __name__ == '__main__':
    plt.rcParams.update({'font.size': 10})
    # Parse command line arguments
    PARSER = argparse.ArgumentParser()

    # Add command line flags
    PARSER.add_argument('-d', '--data_path', action='store',
                        type=str, dest='DATA_PATH', default="~/data/")
    PARSER.add_argument('--nmax', dest='NMAX', action='store',
                        help='maximum number of iterations',
                        default=1000, type=int)
    PARSER.add_argument('-w', '--walkers', dest='WALKERS', action='store',
                        help='number of walkers to use',
                        default=100, type=int)
    PARSER.add_argument('-b', '--burn', dest='BURN', action='store',
                        help='number of initial burn-in iterations',
                        default=1000, type=int)
    PARSER.add_argument('-s', '--sub', dest='SUB', action='store',
                        help='fraction of data points to use (random sample)',
                        default=1., type=float)
    PARSER.add_argument('-o', '--out', dest='OUT', action='store',
                        help='specific out path',
                        default='', type=str)
    PARSER.add_argument('--sample', dest='SAMPLE',
                        action='store_true', default=False)
    PARSER.add_argument('--plot', dest='PLOT',
                        action='store_true', default=False)
    PARSER.add_argument('--plot-lines', dest='PLOTLINES',
                        action='store_true', default=False)
    PARSER.add_argument('--Veff', dest='VEFF',
                        action='store_true', default=False)
    PARSER.add_argument('--corner', dest='CORNER', action='store_true',
                        default=False)

    GROUP = PARSER.add_mutually_exclusive_group()
    GROUP.add_argument("--ncores", dest="NCORES", default=1,
                       type=int, help="Number of processes "
                       "(uses multiprocessing).")
    GROUP.add_argument("--mpi", dest="MPI", default=False,
                       action="store_true", help="Run with MPI.")
    args = PARSER.parse_args()

    pool = schwimmbad.choose_pool(mpi=args.MPI, processes=args.NCORES)

    main(pool, args)<|MERGE_RESOLUTION|>--- conflicted
+++ resolved
@@ -749,13 +749,13 @@
                                                '..', 'dat', 'HNC3_2.fits'),
                          maskfile=os.path.join(os.path.dirname(__file__),
                                                '..', 'dat',
-                                               'HNC3_2.mask.fits'))
+                                               'HNC3_2.mask.north.fits'))
     vmin = hnc3_2.spectral_axis.min().value
     vmax = hnc3_2.spectral_axis.max().value
     logging.info("Mask complete.")
 
     try:
-        pos_ang = np.load('pos_ang.npy')
+        pos_ang = np.load('pos_ang.north.npy')
 
         cube = hnc3_2.with_spectral_unit(u.Hz, velocity_convention='radio')
         m0 = cube.moment0()
@@ -772,7 +772,7 @@
     except FileNotFoundError:
         logging.info("Making position angles")
         pos_ang, f = pa_transform(hnc3_2)
-        np.save('pos_ang.npy', pos_ang)
+        np.save('pos_ang.north.npy', pos_ang)
 
     wheredata = np.where(pos_ang.any(axis=0))
     min_pos_ang = np.min(wheredata)
@@ -831,13 +831,13 @@
 
         # use lower bounds on peri/apoapsis to set lower bound on angular
         # momentum
-        r_p_lb = 0.5 * np.min(np.sqrt(offset[:, 0] ** 2 + offset[:, 1] ** 2))
-        r_a_lb = 0.25 * np.max(np.sqrt(offset[:, 0] ** 2 + offset[:, 1] ** 2))
+        r_p_lb = np.min(np.sqrt(offset[:, 0] ** 2 + offset[:, 1] ** 2))
+        r_a_lb = 0.75 * np.max(np.sqrt(offset[:, 0] ** 2 + offset[:, 1] ** 2))
 
         # our upper bound on the radius is determined by the position of
         # the furthest local maximum
-        r_p_ub = 2.  # * r_a_lb
-        r_a_ub = 5.  # * r_p_ub
+        r_p_ub = 3.  # * r_a_lb
+        r_a_ub = 6.  # * r_p_ub
 
     if args.VEFF:
         lmin = (r_p_lb * r_a_lb * np.sqrt((2 * (orbits.potential(r_a_lb)
@@ -873,15 +873,9 @@
         # the maximum radius
         p_aop = [0., 360.]  # argument of periapsis
         p_loan = [0., 360.]  # longitude of ascending node
-<<<<<<< HEAD
-        p_inc = [90., 270.]  # inclination
-        p_rp = [r_p_lb, r_p_ub]  # starting radial distance
-        p_ra = [r_a_lb, r_a_ub]  # ang. mom.
-=======
         p_inc = [0., 360.]  # inclination
-        p_rp = [.25, 5.]  # periapsis distance
-        p_ra = [.25, 10.]  # apoapsis distance
->>>>>>> 5106cb8c
+        p_rp = [r_p_lb, r_p_ub]  # periapsis distance
+        p_ra = [r_a_lb, r_a_ub]  # apoapsis distance
         pspace = np.array([p_aop,
                            p_loan,
                            p_inc,
